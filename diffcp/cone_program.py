import multiprocessing as mp
import warnings
from multiprocessing.pool import ThreadPool

import numpy as np
import scipy.sparse as sparse
from threadpoolctl import threadpool_limits

import diffcp._diffcp as _diffcp
import diffcp.cones as cone_lib
from diffcp.utils import compute_perturbed_solution, compute_adjoint_perturbed_solution


def pi(z, cones):
    """Projection onto R^n x K^* x R_+

    `cones` represents a convex cone K, and K^* is its dual cone.
    """
    u, v, w = z
    return np.concatenate(
        [u, cone_lib.pi(v, cones, dual=True), np.maximum(w, 0)])


def solve_and_derivative_wrapper(A, b, c, P, cone_dict, warm_start, mode, kwargs):
    """A wrapper around solve_and_derivative for the batch function."""
    return solve_and_derivative(
        A, b, c, cone_dict, warm_start=warm_start, mode=mode, P=P, **kwargs)


def solve_and_derivative_batch(As, bs, cs, cone_dicts, n_jobs_forward=-1, n_jobs_backward=-1,
                               mode="lsqr", warm_starts=None, Ps=None, **kwargs):
    """
    Solves a batch of cone programs and returns a function that
    performs a batch of derivatives. Uses a ThreadPool to perform
    operations across the batch in parallel.

    For more information on the arguments and return values,
    see the docstring for `solve_and_derivative` function.

    Args:
        As - A list of A matrices.
        bs - A list of b arrays.
        cs - A list of c arrays.
        cone_dicts - A list of dictionaries describing the cone.
        n_jobs_forward - Number of jobs to use in the forward pass. n_jobs_forward = 1
            means serial and n_jobs_forward = -1 defaults to the number of CPUs (default=-1).
        n_jobs_backward - Number of jobs to use in the backward pass. n_jobs_backward = 1
            means serial and n_jobs_backward = -1 defaults to the number of CPUs (default=-1).
        mode - Differentiation mode in ["lsqr", "lsmr", "dense", "lpgd", "lpgd_right", "lpgd_left"].
        warm_starts - A list of warm starts.
        Ps - (optional) A list of P matrices.
        kwargs - kwargs sent to scs.

    Returns:
        xs: A list of x arrays.
        ys: A list of y arrays.
        ss: A list of s arrays.
        D_batch: A callable with signature
                D_batch(dAs, dbs, dcs, dPs) -> dxs, dys, dss
            This callable maps lists of problem data derivatives to lists of solution derivatives.
        DT_batch: A callable with signature
                DT_batch(dxs, dys, dss, return_dP=False) -> dAs, dbs, dcs
                DT_batch(dxs, dys, dss, return_dP=True) -> dAs, dbs, dcs, dPs
            This callable maps lists of solution derivatives to lists of problem data derivatives.
    """
    batch_size = len(As)
    if warm_starts is None:
        warm_starts = [None] * batch_size
    if n_jobs_forward == -1:
        n_jobs_forward = mp.cpu_count()
    if n_jobs_backward == -1:
        n_jobs_backward = mp.cpu_count()
    n_jobs_forward = min(batch_size, n_jobs_forward)
    n_jobs_backward = min(batch_size, n_jobs_backward)
    
    if Ps is None:
        Ps = [None] * batch_size

    if n_jobs_forward == 1:
        # serial
        xs, ys, ss, Ds, DTs = [], [], [], [], []
        for i in range(batch_size):
            x, y, s, D, DT = solve_and_derivative(As[i], bs[i], cs[i],
                                                  cone_dicts[i], warm_starts[i], mode=mode, P=Ps[i], **kwargs)
            xs += [x]
            ys += [y]
            ss += [s]
            Ds += [D]
            DTs += [DT]
    else:
        # thread pool
        pool = ThreadPool(processes=n_jobs_forward)
        args = [(A, b, c, P, cone_dict, warm_start, mode, kwargs) for A, b, c, P, cone_dict, warm_start in
                zip(As, bs, cs, Ps, cone_dicts, warm_starts)]
        with threadpool_limits(limits=1):
            results = pool.starmap(solve_and_derivative_wrapper, args)
        pool.close()
        xs = [r[0] for r in results]
        ys = [r[1] for r in results]
        ss = [r[2] for r in results]
        Ds = [r[3] for r in results]
        DTs = [r[4] for r in results]

    if n_jobs_backward == 1:
        def D_batch(dAs, dbs, dcs, **kwargs):
            dxs, dys, dss = [], [], []
            for i in range(batch_size):
                dx, dy, ds = Ds[i](dAs[i], dbs[i], dcs[i], **kwargs)
                dxs += [dx]
                dys += [dy]
                dss += [ds]
            return dxs, dys, dss

        def DT_batch(dxs, dys, dss, return_dP=False, **kwargs):
            dAs, dbs, dcs, dPs = [], [], [], []
            for i in range(batch_size):
                ret = DTs[i](dxs[i], dys[i], dss[i], return_dP=return_dP, **kwargs)
                dAs += [ret[0]]
                dbs += [ret[1]]
                dcs += [ret[2]]
                if return_dP:
                    dPs += [ret[3]]
            if return_dP:
                return dAs, dbs, dcs, dPs
            else:
                return dAs, dbs, dcs
    else:

        def D_batch(dAs, dbs, dcs, dPs=None, **kwargs):
            pool = ThreadPool(processes=n_jobs_backward)

            def Di(i):
                return Ds[i](dAs[i], dbs[i], dcs[i], dPs[i], **kwargs)
            results = pool.map(Di, range(batch_size))
            pool.close()
            dxs = [r[0] for r in results]
            dys = [r[1] for r in results]
            dss = [r[2] for r in results]
            return dxs, dys, dss

        def DT_batch(dxs, dys, dss, return_dP=False, **kwargs):
            pool = ThreadPool(processes=n_jobs_backward)

            def DTi(i):
                return DTs[i](dxs[i], dys[i], dss[i], return_dP=return_dP, **kwargs)
            results = pool.map(DTi, range(batch_size))
            pool.close()
            dAs = [r[0] for r in results]
            dbs = [r[1] for r in results]
            dcs = [r[2] for r in results]
            if return_dP:
                dPs = [r[3] for r in results]
                return dAs, dbs, dcs, dPs
            else:
                return dAs, dbs, dcs

    return xs, ys, ss, D_batch, DT_batch


def solve_only_wrapper(A, b, c, P, cone_dict, warm_start, kwargs):
    """A wrapper around solve_only for the batch function"""
    return solve_only(
        A, b, c, cone_dict, warm_start=warm_start, P=P, **kwargs)


def solve_only_batch(As, bs, cs, cone_dicts, n_jobs_forward=-1,
                     warm_starts=None, Ps=None, **kwargs):
    """
    Solves a batch of cone programs. 
    Uses a ThreadPool to perform operations across
    the batch in parallel.

    For more information on the arguments and return values,
    see the docstring for `solve_and_derivative_batch` function.

    This function simply contains the first half of
    the functionality contained in `solve_and_derivative_batch`.
    For differentiating through a cone program, this function is of no use.
    This function exists because cvxpylayers utilizes `solve_and_derivative_batch`
    to solve an optimization problem and populate the backward function (in PyTorch dialect)
    during a forward pass through a cvxpylayer. However, because at inference time
    gradient information is no longer desired, the limited functionality provided
    by `solve_only_batch` was wanted for computational efficiency.
    """
    batch_size = len(As)
    if warm_starts is None:
        warm_starts = [None] * batch_size
    if n_jobs_forward == -1:
        n_jobs_forward = mp.cpu_count()
    n_jobs_forward = min(batch_size, n_jobs_forward)

    if n_jobs_forward == 1:
        #serial
        xs, ys, ss = [], [], []
        for i in range(batch_size):
            x, y, s = solve_only(As[i], bs[i], cs[i], cone_dicts[i],
                                 warm_starts[i], Ps[i], **kwargs)
            xs += [x]
            ys += [y]
            ss += [s]
    else:
        # thread pool
        pool = ThreadPool(processes=n_jobs_forward)
        args = [(A, b, c, P, cone_dict, warm_start, kwargs) for A, b, c, P, cone_dict, warm_start in
                zip(As, bs, cs, Ps, cone_dicts, warm_starts)]
        with threadpool_limits(limits=1):
            results = pool.starmap(solve_only_wrapper, args)
        pool.close()
        xs = [r[0] for r in results]
        ys = [r[1] for r in results]
        ss = [r[2] for r in results]
    
    return xs, ys, ss


class SolverError(Exception):
    pass


def solve_and_derivative(A, b, c, cone_dict, warm_start=None, mode='lsqr',
                         solve_method='SCS', P=None, **kwargs):
    """Solves a cone program, returns its derivative as an abstract linear map.

    This function solves a convex cone program, with primal-dual problems
        min.        x^T P x + c^T x        min.        x^T P x + b^T y
        subject to  Ax + s = b             subject to  Px + A^Ty + c = 0
                    s \in K                            y \in K^*

    The problem data A, b, c, and P correspond to the arguments `A`, `b`, `c`, and `P`,
    and the convex cone `K` corresponds to `cone_dict`; x and s are the primal
    variables, and y is the dual variable.

    This function returns a solution (x, y, s) to the program. It also returns
    two functions that respectively represent application of the derivative
    (at A, b, c, and P) and its adjoint.

    The problem data must be formatted according to the SCS convention, see
    https://github.com/cvxgrp/scs.

    For background on derivatives of cone programs, see
    http://web.stanford.edu/~boyd/papers/diff_cone_prog.html.

    Args:
      A: A sparse SciPy matrix in CSC format; the first block of rows must
        correspondond to the zero cone, the next block to the positive orthant,
        then the second-order cone, the PSD cone, the exponential cone, and
        finally the exponential dual cone. PSD matrix variables must be
        vectorized by scaling the off-diagonal entries by sqrt(2) and stacking
        the lower triangular part in column-major order. WARNING: This
        function eliminates zero entries in A.
      b: A NumPy array representing the offset.
      c: A NumPy array representing the objective function.
      cone_dict: A dictionary with keys corresponding to cones, values
          corresponding to their dimensions. The keys must be a subset of
          diffcp.ZERO, diffcp.POS, diffcp.SOC, diffcp.PSD, diffcp.EXP;
          the values of diffcp.SOC, diffcp.PSD, and diffcp.EXP
          should be lists. A k-dimensional PSD cone corresponds to a k-by-k
          matrix variable; a value of k for diffcp.EXP corresponds to k / 3
          exponential cones. See SCS documentation for more details.
      warm_start: (optional) A tuple (x, y, s) at which to warm-start SCS.
      mode: (optional) Which mode to compute derivative with, options are
          ["dense", "lsqr", "lsmr", "lpgd", "lpgd_right", "lpgd_left"].
      solve_method: (optional) Name of solver to use; SCS, ECOS, or Clarabel.
      P: (optional) A sparse SciPy matrix in CSC format.
      kwargs: (optional) Keyword arguments to send to the solver.

    Returns:
        x: Optimal value of the primal variable x.
        y: Optimal value of the dual variable y.
        s: Optimal value of the slack variable s.
        derivative: A callable with signature
                derivative(dA, db, dc, dP) -> dx, dy, ds
            that applies the derivative of the cone program at (A, b, c, P)
            to the perturbations `dA`, `db`, `dc`, `dP`. `dA` must be a SciPy sparse
            matrix in CSC format with the same sparsity pattern as `A`;
            `dP` must be a SciPy sparse matrix in CSC format with the same sparsity pattern as `P`;
            `db` and `dc` are NumPy arrays.
        adjoint_derivative: A callable with signature
                adjoint_derivative(dx, dy, ds, return_dP=False) -> dA, db, dc
                adjoint_derivative(dx, dy, ds, return_dP=True) -> dA, db, dc, dP
            that applies the adjoint of the derivative of the cone program at
            (A, b, c, P) to the perturbations `dx`, `dy`, `ds`. `dx`, `dy`, `ds` must be
            NumPy arrays. The output `dA` matches the sparsity pattern of `A`.
            If `return_dP` is True, the output `dP` matches the sparsity pattern of `P`.
            `return_dP=True` is only supported for lpgd mode.
    Raises:
        SolverError: if the cone program is infeasible or unbounded.
    """
    result = solve_and_derivative_internal(
        A, b, c, cone_dict, warm_start=warm_start, mode=mode,
        solve_method=solve_method, P=P, **kwargs)
    x = result["x"]
    y = result["y"]
    s = result["s"]
    D = result["D"]
    DT = result["DT"]
    return x, y, s, D, DT


def solve_only(A, b, c, cone_dict, warm_start=None,
                solve_method='SCS', P=None, **kwargs):
    """
    Solves a cone program and returns its solution.
    
    For more information on the arguments and return values,
    see the docstring for `solve_and_derivative` function. However, note
    that only x, y, and s are being returned from this function.

    This is another function which was created for the benefit of cvxpylayers.
    """
    if np.isnan(A.data).any():
        raise RuntimeError("Found a NaN in A.")
    A.eliminate_zeros()
    
    result = solve_internal(
        A, b, c, cone_dict, warm_start=warm_start,
        solve_method=solve_method, P=P, **kwargs)
    x = result["x"]
    y = result["y"]
    s = result["s"]
    return x, y, s    


def solve_internal(A, b, c, cone_dict, solve_method=None,
        warm_start=None, raise_on_error=True, P=None, **kwargs):

    if solve_method is None:
        psd_cone = ('s' in cone_dict) and (cone_dict['s'] != [])
        ed_cone = ('ed' in cone_dict) and (cone_dict['ed'] != 0)

        # TODO(sbarratt): consider setting default to clarabel
        if psd_cone or ed_cone:
            solve_method = "SCS"
        else:
            solve_method = "ECOS"

    if solve_method == "SCS":
        import scs

        if "eps" in kwargs:  # eps replaced by eps_abs, eps_rel
            kwargs["eps_abs"] = kwargs["eps"]
            kwargs["eps_rel"] = kwargs["eps"]
            del kwargs["eps"]

        data = {
            "P": P,
            "A": A,
            "b": b,
            "c": c,
        }

        if warm_start is not None:
            data["x"] = warm_start[0]
            data["y"] = warm_start[1]
            data["s"] = warm_start[2]

        kwargs.setdefault("verbose", False)
        result = scs.solve(data, cone_dict, **kwargs)

        status = result["info"]["status"]
        inaccurate_status = {"Solved/Inaccurate", "solved (inaccurate - reached max_iters)", "solved (inaccurate - reached time_limit_secs)"}
        if status in inaccurate_status and "acceleration_lookback" not in kwargs:
            # anderson acceleration is sometimes unstable
            result = scs.solve(
                data, cone_dict, acceleration_lookback=0, **kwargs)
            status = result["info"]["status"]

        if status in inaccurate_status:
            warnings.warn("Solved/Inaccurate.")
        elif status.lower() != "solved":
            if raise_on_error:
                raise SolverError("Solver scs returned status %s" % status)
            else:
                result["D"] = None
                result["DT"] = None
                return result

    elif solve_method == "ECOS":
<<<<<<< HEAD
        if P is not None:
            raise ValueError("ECOS does not support quadratic objectives.")
=======
        import ecos

>>>>>>> 8ad51e1d
        if warm_start is not None:
            raise ValueError('ECOS does not support warmstart.')
        if ('s' in cone_dict) and (cone_dict['s'] != []):
            raise ValueError("PSD cone not supported by ECOS.")
        if ('ed' in cone_dict) and (cone_dict['ed'] != 0):
            raise NotImplementedError("Dual exponential cones not supported yet.")
        len_eq = cone_dict[cone_lib.EQ_DIM]
        C_ecos = c
        G_ecos = A[len_eq:]
        if 0 in G_ecos.shape:
            G_ecos = None
        H_ecos = b[len_eq:].flatten()
        if 0 in H_ecos.shape:
            H_ecos = None
        A_ecos = A[:len_eq]
        if 0 in A_ecos.shape:
            A_ecos = None
        B_ecos = b[:len_eq].flatten()
        if 0 in B_ecos.shape:
            B_ecos = None

        cone_dict_ecos = {}
        if 'l' in cone_dict:
            cone_dict_ecos['l'] = cone_dict['l']
        if 'q' in cone_dict:
            cone_dict_ecos['q'] = cone_dict['q']
        if 'ep' in cone_dict:
            cone_dict_ecos['e'] = cone_dict['ep']
            # Only necessary if any exponential cones are present.
            if cone_dict['ep'] > 0:
                # flip G and H from SCS- to ECOS- convention
                G_ecos = G_ecos.tolil()
                for ep in range(cone_dict['ep']):
                    G_ecos[-(ep+1)*3+1, :], G_ecos[-(ep+1)*3+2, :] = G_ecos[-(ep+1)*3+2, :], G_ecos[-(ep+1)*3+1, :]
                    H_ecos[-(ep+1)*3+1], H_ecos[-(ep+1)*3+2] = H_ecos[-(ep+1)*3+2], H_ecos[-(ep+1)*3+1]
                G_ecos = G_ecos.tocsc()
        if A_ecos is not None and A_ecos.nnz == 0 and np.prod(A_ecos.shape) > 0:
            raise ValueError("ECOS cannot handle sparse data with nnz == 0.")

        kwargs.setdefault("verbose", False)
        solution = ecos.solve(C_ecos, G_ecos, H_ecos,
                              cone_dict_ecos, A_ecos, B_ecos, **kwargs)
        x = solution["x"]
        y = np.append(solution["y"], solution["z"])
        if 'ep' in cone_dict:
            # flip y from ECOS- to SCS- convention
            for ep in range(cone_dict['ep']):
                y[-(ep+1)*3+1], y[-(ep+1)*3+2] = y[-(ep+1)*3+2], y[-(ep+1)*3+1]
        s = b - A @ x

        result = {
            "x": x,
            "y": y,
            "s": s
        }
        status = solution["info"]["exitFlag"]
        STATUS_LOOKUP = {0: "Optimal", 1: "Infeasible", 2: "Unbounded", 10: "Optimal Inaccurate",
                         11: "Infeasible Inaccurate", 12: "Unbounded Inaccurate"}

        if status == 10:
            warnings.warn("Solved/Inaccurate.")
        elif status < 0:
            raise SolverError("Solver ecos errored.")
        if status not in [0, 10]:
            raise SolverError("Solver ecos returned status %s" %
                              STATUS_LOOKUP[status])

        # Convert ECOS info into SCS info to be compatible if called from
        # CVXPY DIFFCP solver
        ECOS2SCS_STATUS_MAP = {0: "Solved", 1: "Infeasible", 2: "Unbounded",
                               10: "Solved/Inaccurate",
                               11: "Infeasible/Inaccurate",
                               12: "Unbounded/Inaccurate"}
        result['info'] = {'status': ECOS2SCS_STATUS_MAP.get(status, "Failure"),
                          'solveTime': solution['info']['timing']['tsolve'],
                          'setupTime': solution['info']['timing']['tsetup'],
                          'iter': solution['info']['iter'],
                          'pobj': solution['info']['pcost']}
    elif solve_method == "Clarabel":
<<<<<<< HEAD
        if warm_start is not None:
            raise ValueError("Clarabel currently does not support warmstarting.")
        
        if P is None:
            P = sparse.csc_matrix((c.size, c.size))
=======
        import clarabel
        # for now set P to 0
        P = sparse.csc_matrix((c.size, c.size))
>>>>>>> 8ad51e1d

        cones = []
        if "z" in cone_dict:
            v = cone_dict["z"]
            if v > 0:
                cones.append(clarabel.ZeroConeT(v))
        if "f" in cone_dict:
            v = cone_dict["f"]
            if v > 0:
                cones.append(clarabel.ZeroConeT(v))
        if "l" in cone_dict:
            v = cone_dict["l"]
            if v > 0:
                cones.append(clarabel.NonnegativeConeT(v))
        if "q" in cone_dict:
            for v in cone_dict["q"]:
                cones.append(clarabel.SecondOrderConeT(v))
        if "s" in cone_dict:
            for v in cone_dict["s"]:
                cones.append(clarabel.PSDTriangleConeT(v))
        if "ep" in cone_dict:
            v = cone_dict["ep"]
            cones += [clarabel.ExponentialConeT()] * v

        kwargs.setdefault("verbose", False)
        settings = clarabel.DefaultSettings()

        for key, value in kwargs.items():
            setattr(settings, key, value)

        solver = clarabel.DefaultSolver(P,c,A,b,cones,settings)
        solution = solver.solve()

        result = {}
        result["x"] = np.array(solution.x)
        result["y"] = np.array(solution.z)
        result["s"] = np.array(solution.s)

        CLARABEL2SCS_STATUS_MAP = {
            "Solved": "Solved",
            "PrimalInfeasible": "Infeasible",
            "DualInfeasible": "Unbounded",
            "AlmostSolved": "Optimal Inaccurate",
            "AlmostPrimalInfeasible": "Infeasible Inaccurate",
            "AlmostDualInfeasible": "Unbounded Inaccurate",
        }

        result["info"] = {
            "status": CLARABEL2SCS_STATUS_MAP.get(str(solution.status), "Failure"),
            "solveTime": solution.solve_time,
            "setupTime": -1,
            "iter": solution.iterations,
            "pobj": solution.obj_val,
        }
    else:
        raise ValueError("Solver %s not supported." % solve_method)
    
    return result

def solve_and_derivative_internal(A, b, c, cone_dict, solve_method=None,
        warm_start=None, mode='lsqr', raise_on_error=True, P=None, **kwargs):
    if mode not in ["dense", "lsqr", "lsmr", "lpgd", "lpgd_right", "lpgd_left"]:
        raise ValueError("Unsupported mode {}; the supported modes are "
                         "'dense', 'lsqr', 'lsmr', 'lpgd', 'lpgd_right' and 'lpgd_left'".format(mode))
    if mode in ["dense", "lsqr", "lsmr"] and P is not None:
        raise ValueError("Dense, lsqr, and lsmr modes currently do not support quadratic objectives. "\
                         "Consider switching to 'lpgd' mode.")
    if np.isnan(A.data).any():
        raise RuntimeError("Found a NaN in A.")

    # set explicit 0s in A to np.nan (op1)
    A.data[A.data == 0] = np.nan

    # compute rows and cols of nonzeros in A (op2)
    rows, cols = A.nonzero()

    # reset np.nan entries in A to 0.0 (op3)
    A.data[np.isnan(A.data)] = 0.0

    # eliminate explicit zeros in A, we no longer need them
    A.eliminate_zeros()

    if "derivative_kwargs" in kwargs:
        derivative_kwargs = kwargs.pop("derivative_kwargs")
    else:
        derivative_kwargs = {}
    solver_kwargs = kwargs
    result = solve_internal(A, b, c, cone_dict, solve_method=solve_method,
        warm_start=warm_start, raise_on_error=raise_on_error, P=P, **kwargs)
    x = result["x"]
    y = result["y"]
    s = result["s"]
    
    # pre-compute quantities for the derivative
    m, n = A.shape
    N = m + n + 1

    if "lpgd" not in mode:  # pre-compute quantities for the derivative
        cones = cone_lib.parse_cone_dict(cone_dict)
        cones_parsed = cone_lib.parse_cone_dict_cpp(cones)
        z = (x, y - s, np.array([1]))
        u, v, w = z

        Q = sparse.bmat([
            [None, A.T, np.expand_dims(c, - 1)],
            [-A, None, np.expand_dims(b, -1)],
            [-np.expand_dims(c, -1).T, -np.expand_dims(b, -1).T, None]
        ])

        D_proj_dual_cone = _diffcp.dprojection(v, cones_parsed, True)
        if mode == "dense":
            Q_dense = Q.todense()
            M = _diffcp.M_dense(Q_dense, cones_parsed, u, v, w)
            MT = M.T
        elif mode in ("lsqr", "lsmr"):
            M = _diffcp.M_operator(Q, cones_parsed, u, v, w)
            MT = M.transpose()

        pi_z = pi(z, cones)

    def derivative(dA, db, dc, dP=None, **kwargs):
        """Applies derivative at (A, b, c) to perturbations dA, db, dc, dP
        Args:
            dA: SciPy sparse matrix in CSC format; must have same sparsity
                pattern as the matrix `A` from the cone program
            db: NumPy array representing perturbation in `b`
            dc: NumPy array representing perturbation in `c`
            dP: (optional) SciPy sparse matrix in CSC format; must have 
                same sparsity pattern as `P` from the cone program
        Returns:
           NumPy arrays dx, dy, ds, the result of applying the derivative
           to the perturbations.
        """
        if P is None and dP is not None:
            raise ValueError("P must be provided if dP is not None.")

        if "lpgd" in mode:
            dx, dy, ds = derivative_lpgd(dA, db, dc, dP=dP, **derivative_kwargs, **kwargs)
            return dx, dy, ds
        else:
            dQ = sparse.bmat([
                [None, dA.T, np.expand_dims(dc, - 1)],
                [-dA, None, np.expand_dims(db, -1)],
                [-np.expand_dims(dc, -1).T, -np.expand_dims(db, -1).T, None]
            ])
            rhs = dQ @ pi_z
            if np.allclose(rhs, 0):
                dz = np.zeros(rhs.size)
            elif mode == "dense":
                dz = _diffcp._solve_derivative_dense(M, MT, rhs)
            elif mode == "lsqr":
                dz = _diffcp.lsqr(M, rhs).solution
            elif mode == "lsmr":
                M_sp = sparse.linalg.LinearOperator(dQ.shape, matvec=M.matvec, rmatvec=M.rmatvec)
                dz, istop, itn, normr, normar, norma, conda, normx = sparse.linalg.lsmr(M_sp, rhs, maxiter=10*M_sp.shape[0], atol=1e-12, btol=1e-12)

            du, dv, dw = np.split(dz, [n, n + m])
            dx = du - x * dw
            dy = D_proj_dual_cone.matvec(dv) - y * dw
            ds = D_proj_dual_cone.matvec(dv) - dv - s * dw
            return -dx, -dy, -ds

    def adjoint_derivative(dx, dy, ds, return_dP=False, **kwargs):
        """Applies adjoint of derivative at (A, b, c) to perturbations dx, dy, ds
        Args:
            dx: NumPy array representing perturbation in `x`
            dy: NumPy array representing perturbation in `y`
            ds: NumPy array representing perturbation in `s`
            return_dP: flag to return dP, True is only supported for lpgd mode.
        Returns:
            (`dA`, `db`, `dc`), the result of applying the adjoint to the
            perturbations; the sparsity pattern of `dA` matches that of `A`.
        """

        if "lpgd" in mode:
            return adjoint_derivative_lpgd(dx, dy, ds, return_dP=return_dP, **derivative_kwargs, **kwargs)
        else:
            if return_dP:
                raise ValueError("Modes 'dense', 'lsqr', 'lsmr' currently do not support "\
                                 "differentiating with respect to P. Consider switching to 'lpgd' mode.")
            dw = -(x @ dx + y @ dy + s @ ds)
            dz = np.concatenate(
                [dx, D_proj_dual_cone.rmatvec(dy + ds) - ds, np.array([dw])])

            if np.allclose(dz, 0):
                r = np.zeros(dz.shape)
            elif mode == "dense":
                r = _diffcp._solve_adjoint_derivative_dense(M, MT, dz)
            elif mode == "lsqr":
                r = _diffcp.lsqr(MT, dz).solution
            elif mode == "lsmr":
                MT_sp = sparse.linalg.LinearOperator(dz.shape*2, matvec=MT.matvec, rmatvec=MT.rmatvec)
                r, istop, itn, normr, normar, norma, conda, normx = sparse.linalg.lsmr(MT_sp, dz, maxiter=10*MT_sp.shape[0], atol=1e-10, btol=1e-10)

            values = pi_z[cols] * r[rows + n] - pi_z[n + rows] * r[cols]
            dA = sparse.csc_matrix((values, (rows, cols)), shape=A.shape)
            db = pi_z[n:n + m] * r[-1] - pi_z[-1] * r[n:n + m]
            dc = pi_z[:n] * r[-1] - pi_z[-1] * r[:n]
            return dA, db, dc
    
    def derivative_lpgd(dA, db, dc, tau, rho, dP=None):
        """Computes standard finite difference derivative at (A, b, c) to perturbations dA, db, dc, dP
        with optional regularization rho.
        Args:
            dA: SciPy sparse matrix in CSC format; must have same sparsity
                pattern as the matrix `A` from the cone program
            db: NumPy array representing perturbation in `b`
            dc: NumPy array representing perturbation in `c`
            tau: Perturbation strength parameter
            rho: Regularization strength parameter
            dP: (optional) SciPy sparse matrix in CSC format; must have 
                same sparsity pattern as `P` from the cone program
        Returns:
           NumPy arrays dx, dy, ds, the result of applying the derivative
           to the perturbations.
        """

        if tau is None or tau <= 0:
            raise ValueError(f"LPGD mode requires tau > 0, got tau={tau}.")
        if rho < 0:
            raise ValueError(f"LPGD mode requires rho >= 0, got rho={rho}.")
        
        if mode in ["lpgd", "lpgd_right"]:  # Perturb the problem to the right
            try:
                x_right, y_right, s_right = compute_perturbed_solution(
                    dA, db, dc, dP, tau, rho, A, b, c, P, cone_dict, x, y, s, solver_kwargs, solve_method, solve_internal)
            except SolverError as e:
                raise SolverError(f"Computation of right-perturbed problem failed: {e}. "\
                                   "Consider decreasing tau or swiching to 'lpgd_left' mode.")

        if mode in ["lpgd", "lpgd_left"]:  # Perturb the problem to the left
            try:
                x_left, y_left, s_left = compute_perturbed_solution(
                    dA, db, dc, dP, -tau, rho, A, b, c, P, cone_dict, x, y, s, solver_kwargs, solve_method, solve_internal)
            except SolverError as e:
                raise SolverError(f"Computation of left-perturbed problem failed: {e}. "\
                                   "Consider decreasing tau or swiching to 'lpgd_right' mode.")

        if mode == "lpgd":
            dx = (x_right - x_left) / (2 * tau)
            dy = (y_right - y_left) / (2 * tau)
            ds = (s_right - s_left) / (2 * tau)
        elif mode == "lpgd_right":
            dx = (x_right - x) / tau
            dy = (y_right - y) / tau
            ds = (s_right - s) / tau
        elif mode == "lpgd_left":
            dx = (x - x_left) / tau
            dy = (y - y_left) / tau
            ds = (s - s_left) / tau
        else:
            raise ValueError(f"Only modes 'lpgd', 'lpgd_left', 'lpgd_right' can be used, got {mode}.")
        return dx, dy, ds
    
    def adjoint_derivative_lpgd(dx, dy, ds, tau, rho, return_dP=False):
        """Lagrangian Proximal Gradient Descent (LPGD) [arxiv.org/abs/2407.05920]
        Computes informative replacements for adjoint derivatives given incoming gradients dx, dy, ds, 
        can be regarded as an efficient adjoint finite difference method.
        Tau controls the perturbation strength. In the limit tau -> 0, LPGD computes the exact adjoint derivative.
        For finite tau, LPGD computes an informative replacement of the adjoint derivative, avoiding degeneracies.
        Rho controls the regularization strength. If rho > 0, the perturbed problem is regularized.

        Args:
            dx: NumPy array representing perturbation in `x`
            dy: NumPy array representing perturbation in `y`
            ds: NumPy array representing perturbation in `s`
            tau: Perturbation strength parameter
            rho: Regularization strength parameter
            return_dP: flag to return dP
        Returns:
            (`dA`, `db`, `dc`) if return_dP is False,
            (`dA`, `db`, `dc`, `dP`) if return_dP is True,
            the result of applying the LPGD to the perturbations; 
            the sparsity pattern of `dA`, `dP` matches that of `A`, `P`.
        """

        if tau is None or tau <= 0:
            raise ValueError(f"LPGD mode requires tau > 0, got tau={tau}.")
        if rho < 0:
            raise ValueError(f"LPGD mode requires rho >= 0, got rho={rho}.")

        if mode in ["lpgd", "lpgd_right"]:  # Perturb the problem to the right
            try:
                x_right, y_right, _ = compute_adjoint_perturbed_solution(
                    dx, dy, ds, tau, rho, A, b, c, P, cone_dict, x, y, s, solver_kwargs, solve_method, solve_internal)
            except SolverError as e:
                raise SolverError(f"Computation of right-perturbed problem failed: {e}. "\
                                   "Consider decreasing tau or swiching to 'lpgd_left' mode.")

        if mode in ["lpgd", "lpgd_left"]:  # Perturb the problem to the left
            try:
                x_left, y_left, _ = compute_adjoint_perturbed_solution(
                    dx, dy, ds, -tau, rho, A, b, c, P, cone_dict, x, y, s, solver_kwargs, solve_method, solve_internal)
            except SolverError as e:
                raise SolverError(f"Computation of left-perturbed problem failed: {e}. "\
                                   "Consider decreasing tau or swiching to 'lpgd_right' mode.")

        if mode == "lpgd":
            dc = (x_right - x_left) / (2 * tau)
            db = - (y_right - y_left) / (2 * tau)
            dA_data = (y_right[rows] * x_right[cols] - y_left[rows] * x_left[cols]) / (2 * tau)
            dP_data = (x_right[cols] * x_right[cols] - x_left[cols] * x_left[cols]) / (2 * tau)
        elif mode == "lpgd_right":
            dc = (x_right - x) / tau
            db = - (y_right - y) / tau
            dA_data = (y_right[rows] * x_right[cols] - y[rows] * x[cols]) / tau
            dP_data = (x_right[cols] * x_right[cols] - x[cols] * x[cols]) / tau
        elif mode == "lpgd_left":
            dc = (x - x_left) / tau
            db = - (y - y_left) / tau
            dA_data = (y[rows] * x[cols] - y_left[rows] * x_left[cols]) / tau
            dP_data = (x[cols] * x[cols] - x_left[cols] * x_left[cols]) / tau
        else:
            raise ValueError(f"Only modes 'lpgd', 'lpgd_left', 'lpgd_right' can be used, got {mode}.")
        
        dA = sparse.csc_matrix((dA_data, (rows, cols)), shape=A.shape)
        
        if return_dP:
            dP = sparse.csc_matrix((dP_data, (cols, cols)), shape=P.shape)
            return dA, db, dc, dP
        else:
            return dA, db, dc


    result["D"] = derivative
    result["DT"] = adjoint_derivative
    return result<|MERGE_RESOLUTION|>--- conflicted
+++ resolved
@@ -376,13 +376,10 @@
                 return result
 
     elif solve_method == "ECOS":
-<<<<<<< HEAD
+        import ecos
         if P is not None:
             raise ValueError("ECOS does not support quadratic objectives.")
-=======
-        import ecos
-
->>>>>>> 8ad51e1d
+
         if warm_start is not None:
             raise ValueError('ECOS does not support warmstart.')
         if ('s' in cone_dict) and (cone_dict['s'] != []):
@@ -462,17 +459,13 @@
                           'iter': solution['info']['iter'],
                           'pobj': solution['info']['pcost']}
     elif solve_method == "Clarabel":
-<<<<<<< HEAD
+        import clarabel
         if warm_start is not None:
             raise ValueError("Clarabel currently does not support warmstarting.")
         
         if P is None:
+            # for now set P to 0
             P = sparse.csc_matrix((c.size, c.size))
-=======
-        import clarabel
-        # for now set P to 0
-        P = sparse.csc_matrix((c.size, c.size))
->>>>>>> 8ad51e1d
 
         cones = []
         if "z" in cone_dict:
